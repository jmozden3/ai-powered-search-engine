--- conflicted
+++ resolved
@@ -10,17 +10,15 @@
 from typing import List, Dict, Any, Optional
 import uvicorn
 
-<<<<<<< HEAD
+
 # Initialize tracing first
 from tracing_setup import setup_tracing
 setup_tracing()
 
-# Import your search engine module (assuming you save the previous code as search_engine.py)
-from document_rag import process_question
-=======
+
 # Import the orchestrator
 from orchestrator import process_query_with_routing
->>>>>>> cf8eaae2
+
 
 app = FastAPI(
     title="Legal Search Engine API with Intelligent Routing",
